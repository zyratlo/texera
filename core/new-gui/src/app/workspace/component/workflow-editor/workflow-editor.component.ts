import { WorkflowUtilService } from './../../service/workflow-graph/util/workflow-util.service';
import { WorkflowActionService } from './../../service/workflow-graph/model/workflow-action.service';
import { JointModelService } from './../../service/workflow-graph/model/joint-model.service';
import { Component, AfterViewInit } from '@angular/core';
import { Observable } from 'rxjs/Observable';
import '../../../common/rxjs-operators';

import * as joint from 'jointjs';
import { JointUIService } from '../../service/joint-ui/joint-ui.service';
import {
  getMockScanPredicate, getMockResultPredicate, getMockScanResultLink
} from '../../service/workflow-graph/model/mock-workflow-data';

/**
 * WorkflowEditorComponent is the componenet for the main workflow editor part of the UI.
 *
 * This componenet is binded with the JointJS paper. JointJS handles the operations of the main workflow.
 * The JointJS UI events are wrapped into observables and exposed to other components / services.
 *
 * See JointJS documentation for the list of events that can be captured on the JointJS paper view.
 * https://resources.jointjs.com/docs/jointjs/v2.0/joint.html#dia.Paper.events
 *
 * @author Zuozhi Wang
 * @author Henry Chen
 *
*/
@Component({
  selector: 'texera-workflow-editor',
  templateUrl: './workflow-editor.component.html',
  styleUrls: ['./workflow-editor.component.scss']
})
export class WorkflowEditorComponent implements AfterViewInit {

  // the DOM element ID of the main editor. It can be used by jQuery and jointJS to find the DOM element
  // in the HTML template, the div element ID is set using this variable
  public readonly WORKFLOW_EDITOR_JOINTJS_WRAPPER_ID = 'texera-workflow-editor-jointjs-wrapper-id';
  public readonly WORKFLOW_EDITOR_JOINTJS_ID = 'texera-workflow-editor-jointjs-body-id';

  private paper: joint.dia.Paper | undefined;

  constructor(
    private jointUIService: JointUIService,
    private jointModelService: JointModelService,
    private workflowActionService: WorkflowActionService,
    private workflowUtilService: WorkflowUtilService
  ) {
  }

  public getJointPaper(): joint.dia.Paper {
    if (this.paper === undefined) {
      throw new Error('JointJS paper is undefined');
    }
    return this.paper;
  }

  ngAfterViewInit() {

    this.initializeJointPaper();

    this.handleWindowResize();
    this.handleViewDeleteOperator();

    // add a 500ms delay for joint-ui.service to fetch the operator metaData
    // this code is temporary and will be deleted in future PRs when drag
    // and drop is implemented
    Observable.from('a').delay(500).subscribe(
      emptyData => {
        const scanSource = getMockScanPredicate();
        const viewResult = getMockResultPredicate();
        const link = getMockScanResultLink();

        // add some dummy operators and links to show that JointJS works
<<<<<<< HEAD
        this.workflowActionService.addOperator(
          scanSource,
          { x: 300, y: 200 }
        );
        this.workflowActionService.addOperator(
          viewResult,
          { x: 600, y: 200 }
=======
        this.graph.addCell(
          this.jointUIService.getJointOperatorElement(
            'ScanSource',
            'operator1',
            100, 100
          )
        );

        this.graph.addCell(
          this.jointUIService.getJointOperatorElement(
            'ViewResults',
            'operator2',
            500, 100
          )
>>>>>>> ed4df6ec
        );
        this.workflowActionService.addLink(link);
      }
    );
  }

<<<<<<< HEAD
  private initializeJointPaper(): void {
    // get the custom paper options
    let jointPaperOptions = WorkflowEditorComponent.getJointPaperOptions();
    // attach the JointJS graph (model) to the paper (view)
    jointPaperOptions = this.jointModelService.attachJointPaper(jointPaperOptions);
    // attach the DOM element to the paper
    jointPaperOptions.el = $(`#${this.WORKFLOW_EDITOR_JOINTJS_ID}`);
    // create the JointJS paper
    this.paper = new joint.dia.Paper(jointPaperOptions);

    this.setJointPaperOriginOffset();
    this.setJointPaperDimensions();
  }
=======
        const link = JointUIService.getJointLinkCell(
          { operatorID: 'operator1', portID: 'out0' },
          { operatorID: 'operator2', portID: 'in0' }
        );
>>>>>>> ed4df6ec

  private handleWindowResize(): void {
    // when the window is resized (limit to at most one event every 1000ms)
    Observable.fromEvent(window, 'resize').auditTime(1000).subscribe(
      () => {
        // reset the origin cooredinates
        this.setJointPaperOriginOffset();
        // resize the JointJS paper dimensions
        this.setJointPaperDimensions();
      }
    );
  }

  /**
   * Modifies the JointJS paper origin coordinates
   *  by shifting it to the left top (minus the x and y offset of the wrapper element)
   * So that elements in JointJS paper have the same coordinates as the actual document.
   *  and we don't have to convert between JointJS coordinates and actual coordinates.
   *
   * Note: attribute `origin` and function `setOrigin` are deprecated and won't work
   *  function `translate` does the same thing
   */
  private setJointPaperOriginOffset(): void {
    const elementOffset = this.getWrapperElementOffset();
    this.getJointPaper().translate(-elementOffset.x, -elementOffset.y);
  }

  /**
   * Sets the size of the JointJS paper to be the exact size of its wrapper element.
   */
  private setJointPaperDimensions(): void {
    const elementSize = this.getWrapperElementSize();
    this.getJointPaper().setDimensions(elementSize.width, elementSize.height);
  }

  /**
   *
   */
  private handleViewDeleteOperator(): void {
    // bind the delete button event to call the delete operator function in joint model action
    Observable
      .fromEvent(this.getJointPaper(), 'element:delete')
      .map(value => <joint.dia.ElementView>value)
      .subscribe(
        elementView => {
          this.workflowActionService.deleteOperator(elementView.model.id.toString());
        }
      );
  }

  /**
   * Gets the width and height of the parent wrapper element
   */
  private getWrapperElementSize(): { width: number, height: number } {
    const width = $('#' + this.WORKFLOW_EDITOR_JOINTJS_WRAPPER_ID).width();
    const height = $('#' + this.WORKFLOW_EDITOR_JOINTJS_WRAPPER_ID).height();

    if (width === undefined || height === undefined) {
      throw new Error('fail to get Workflow Editor wrapper element size');
    }

    return { width, height };
  }

  /**
   * Gets the document offset coordinates of the wrapper element's top-left corner.
   */
  private getWrapperElementOffset(): { x: number, y: number } {
    const offset = $('#' + this.WORKFLOW_EDITOR_JOINTJS_WRAPPER_ID).offset();
    if (offset === undefined) {
      throw new Error('fail to get Workflow Editor wrapper element offset');
    }
    return { x: offset.left, y: offset.top };
  }

  /**
   * Gets our customize options for the JointJS Paper object, which is the JointJS view object responsible for
   *  rendering the workflow cells and handle UI events.
   * JointJS documentation about paper: https://resources.jointjs.com/docs/jointjs/v2.0/joint.html#dia.Paper
   */
  private static getJointPaperOptions(): joint.dia.Paper.Options {

    const jointPaperOptions: joint.dia.Paper.Options = {

      // set grid size to 1px (smallest grid)
      gridSize: 1,
      // enable jointjs feature that automatically snaps a link to the closest port with a radius of 30px
      snapLinks: { radius: 30 },
      // disable jointjs default action that can make a link not connect to an operator
      linkPinning: false,
      // provide a validation to determine if two ports could be connected (only output connect to input is allowed)
      validateConnection: validateOperatorConnection,
      // provide a validation to determine if the port where link starts from is an out port
      validateMagnet: validateOperatorMagnet,
      // disable jointjs default action of adding vertexes to the link
      interactive: { vertexAdd: false },
      // set a default link element used by jointjs when user creates a link on UI
      defaultLink: JointUIService.getDefaultLinkCell(),
      // disable jointjs default action that stops propagate click events on jointjs paper
      preventDefaultBlankAction: false,
      // disable jointjs default action that prevents normal right click menu showing up on jointjs paper
      preventContextMenu: false,
    };

    return jointPaperOptions;
  }
}

/**
* This function is provided to JointJS to disable some invalid connections on the UI.
* If the connection is invalid, users are not able to connect the links on the UI.
*
* https://resources.jointjs.com/docs/jointjs/v2.0/joint.html#dia.Paper.prototype.options.validateConnection
*
* @param sourceView
* @param sourceMagnet
* @param targetView
* @param targetMagnet
*/
function validateOperatorConnection(sourceView: joint.dia.CellView, sourceMagnet: SVGElement,
  targetView: joint.dia.CellView, targetMagnet: SVGElement): boolean {
  // user cannot draw connection starting from the input port (left side)
  if (sourceMagnet && sourceMagnet.getAttribute('port-group') === 'in') { return false; }

  // user cannot connect to the output port (right side)
  if (targetMagnet && targetMagnet.getAttribute('port-group') === 'out') { return false; }

  return sourceView.id !== targetView.id;
}

/**
* This function is provided to JointJS to disallow links starting from an in port.
*
* https://resources.jointjs.com/docs/jointjs/v2.0/joint.html#dia.Paper.prototype.options.validateMagnet
*
* @param cellView
* @param magnet
*/
function validateOperatorMagnet(cellView: joint.dia.CellView, magnet: SVGElement): boolean {
  if (magnet && magnet.getAttribute('port-group') === 'out') {
    return true;
  }
  return false;
}


<|MERGE_RESOLUTION|>--- conflicted
+++ resolved
@@ -70,7 +70,6 @@
         const link = getMockScanResultLink();
 
         // add some dummy operators and links to show that JointJS works
-<<<<<<< HEAD
         this.workflowActionService.addOperator(
           scanSource,
           { x: 300, y: 200 }
@@ -78,29 +77,12 @@
         this.workflowActionService.addOperator(
           viewResult,
           { x: 600, y: 200 }
-=======
-        this.graph.addCell(
-          this.jointUIService.getJointOperatorElement(
-            'ScanSource',
-            'operator1',
-            100, 100
-          )
-        );
-
-        this.graph.addCell(
-          this.jointUIService.getJointOperatorElement(
-            'ViewResults',
-            'operator2',
-            500, 100
-          )
->>>>>>> ed4df6ec
         );
         this.workflowActionService.addLink(link);
       }
     );
   }
 
-<<<<<<< HEAD
   private initializeJointPaper(): void {
     // get the custom paper options
     let jointPaperOptions = WorkflowEditorComponent.getJointPaperOptions();
@@ -114,12 +96,6 @@
     this.setJointPaperOriginOffset();
     this.setJointPaperDimensions();
   }
-=======
-        const link = JointUIService.getJointLinkCell(
-          { operatorID: 'operator1', portID: 'out0' },
-          { operatorID: 'operator2', portID: 'in0' }
-        );
->>>>>>> ed4df6ec
 
   private handleWindowResize(): void {
     // when the window is resized (limit to at most one event every 1000ms)
