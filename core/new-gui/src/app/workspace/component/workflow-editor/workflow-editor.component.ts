--- conflicted
+++ resolved
@@ -6,16 +6,13 @@
 
 import '../../../common/rxjs-operators';
 import * as joint from 'jointjs';
-<<<<<<< HEAD
 import { forEach } from 'lodash-es';
 import { element } from '@angular/core/src/render3/instructions';
 
 import { MiniMapService } from './../../service/workflow-graph/model/mini-map.service';
 import { ResultPanelToggleService } from '../../service/result-panel-toggle/result-panel-toggle.service';
-=======
 import { Point } from '../../types/workflow-common.interface';
 import { JointGraphWrapper } from '../../service/workflow-graph/model/joint-graph-wrapper';
->>>>>>> e8956fc3
 
 
 // argument type of callback event on a JointJS Paper
@@ -67,12 +64,9 @@
   constructor(
     private workflowActionService: WorkflowActionService,
     private dragDropService: DragDropService,
-<<<<<<< HEAD
     private miniMapService: MiniMapService,
-    private resultPanelToggleService: ResultPanelToggleService
-=======
+    private resultPanelToggleService: ResultPanelToggleService,
     private elementRef: ElementRef
->>>>>>> e8956fc3
   ) {
   }
 
@@ -86,11 +80,8 @@
 
   ngAfterViewInit() {
     this.initializeJointPaper();
-<<<<<<< HEAD
-=======
     this.handlePaperRestoreDefaultOffset();
     this.handlePaperZoom();
->>>>>>> e8956fc3
     this.handleWindowResize();
     this.handleViewDeleteOperator();
     this.handleCellHighlight();
@@ -116,18 +107,8 @@
   }
 
   /**
-<<<<<<< HEAD
-   * This is the handler for window resize event
-   * When the window is resized, trigger an event to set papaer offset and dimension
-   *  and limit the event to at most one every 30ms.
-   *
-   * When user open the result panel and resize, the paper will resize to the size relative
-   *  to the result panel, therefore we also need to listen to the event from opening
-   *  and closing of the result panel.
-   */
-=======
    * Handles restore offset default event by translating jointJS paper
-   *  back to original position.
+   *  back to original position
    */
   private handlePaperRestoreDefaultOffset(): void {
     this.workflowActionService.getJointGraphWrapper().getRestorePaperOffsetStream()
@@ -231,7 +212,15 @@
       .subscribe(() => this.ifMouseDown = false);
   }
 
->>>>>>> e8956fc3
+  /**
+   * This is the handler for window resize event
+   * When the window is resized, trigger an event to set papaer offset and dimension
+   *  and limit the event to at most one every 30ms.
+   *
+   * When user open the result panel and resize, the paper will resize to the size relative
+   *  to the result panel, therefore we also need to listen to the event from opening
+   *  and closing of the result panel.
+   */
   private handleWindowResize(): void {
     // when the window is resized (limit to at most one event every 30ms).
     Observable.merge(
