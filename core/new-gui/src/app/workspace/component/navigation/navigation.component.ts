import { Component, OnInit } from '@angular/core';
import { ExecuteWorkflowService } from './../../service/execute-workflow/execute-workflow.service';
import { TourService } from 'ngx-tour-ng-bootstrap';
import { environment } from '../../../../environments/environment';

/**
 * NavigationComponent is the top level navigation bar that shows
 *  the Texera title and workflow execution button
 *
 * This Component will be the only Component capable of executing
 *  the workflow in the WorkflowEditor Component.
 *
 * Clicking the run button on the top-right hand corner will begin
 *  the execution. During execution, the run button will be replaced
 *  with a pause/resume button to show that graph is under execution.
 *
 * @author Zuozhi Wang
 * @author Henry Chen
 *
 */
@Component({
  selector: 'texera-navigation',
  templateUrl: './navigation.component.html',
  styleUrls: ['./navigation.component.scss']
})
export class NavigationComponent implements OnInit {

  public isWorkflowRunning: boolean = false; // set this to true when the workflow is started
  public isWorkflowPaused: boolean = false; // this will be modified by clicking pause/resume while the workflow is running
  constructor(private executeWorkflowService: ExecuteWorkflowService, public tourService: TourService) {
    // return the run button after the execution is finished, either
    //  when the value is valid or invalid
    executeWorkflowService.getExecuteEndedStream().subscribe(
      () => {
        this.isWorkflowRunning = false;
        this.isWorkflowPaused = false;
      },
      () => {
<<<<<<< HEAD
        this.isWorkflowPaused = false;
        this.isWorkflowRunning = false;
=======
        this.isWorkflowRunning = false;
        this.isWorkflowPaused = false;
>>>>>>> 5d5153cd
      }
    );

    // update the pause/resume button after a pause/resume request
    //  is returned from the backend.
    // this will swap button between pause and resume
    executeWorkflowService.getExecutionPauseResumeStream()
      .subscribe(state => this.isWorkflowPaused = (state === 0));
  }

  ngOnInit() {
  }

  /**
   * Executes the current existing workflow on the JointJS paper. It will
   *  also set the `isWorkflowRunning` variable to true to show that the backend
   *  is loading the workflow by displaying the pause/resume button.
   */
<<<<<<< HEAD
  public onClickRun(): void {
    // modifying the `running` variable will display the pause button
    this.isWorkflowRunning = true;
    this.isWorkflowPaused = false;
    this.executeWorkflowService.executeWorkflow();
=======
  public onButtonClick(): void {
    if (! environment.pauseResumeEnabled) {
      if (! this.isWorkflowRunning) {
        this.executeWorkflowService.executeWorkflow();
        this.isWorkflowRunning = true;
      }
    } else {
      if (!this.isWorkflowRunning && !this.isWorkflowPaused) {
        this.executeWorkflowService.executeWorkflow();
        this.isWorkflowRunning = true;
      } else if (!this.isWorkflowRunning && this.isWorkflowPaused) {
        this.executeWorkflowService.resumeWorkflow();
      } else if (this.isWorkflowRunning && !this.isWorkflowPaused) {
        this.executeWorkflowService.pauseWorkflow();
      } else {
        throw new Error('internal error: workflow cannot be both running and paused');
      }
    }
  }

  public getRunButtonText(): string {
    if (! environment.pauseResumeEnabled) {
      return 'Run';
    } else {
      if (!this.isWorkflowRunning && !this.isWorkflowPaused) {
        return 'Run';
      } else if (!this.isWorkflowRunning && this.isWorkflowPaused) {
        return 'Resume';
      } else if (this.isWorkflowRunning && !this.isWorkflowPaused) {
        return 'Pause';
      } else {
        throw new Error('internal error: workflow cannot be both running and paused');
      }
    }
  }

  public runSpinner(): boolean {
    if (! environment.pauseResumeEnabled) {
      if (this.isWorkflowRunning) {
        return true;
      } else {
        return false;
      }
    } else {
      if (!this.isWorkflowRunning && !this.isWorkflowPaused) {
        return false;
      } else if (!this.isWorkflowRunning && this.isWorkflowPaused) {
        return false;
      } else if (this.isWorkflowRunning && !this.isWorkflowPaused) {
        return true;
      } else {
        throw new Error('internal error: workflow cannot be both running and paused');
      }
    }
>>>>>>> 5d5153cd
  }

  /**
   * Pauses/resumes the current existing workflow on the JointJS paper.
   */
  public onClickPauseResumeToggle(): void {
    if (!this.isWorkflowRunning) {
      return;
    }
    if (this.isWorkflowPaused) {
      this.executeWorkflowService.resumeWorkflow();
    } else {
      this.executeWorkflowService.pauseWorkflow();
    }
  }
}<|MERGE_RESOLUTION|>--- conflicted
+++ resolved
@@ -36,13 +36,8 @@
         this.isWorkflowPaused = false;
       },
       () => {
-<<<<<<< HEAD
-        this.isWorkflowPaused = false;
-        this.isWorkflowRunning = false;
-=======
         this.isWorkflowRunning = false;
         this.isWorkflowPaused = false;
->>>>>>> 5d5153cd
       }
     );
 
@@ -61,13 +56,6 @@
    *  also set the `isWorkflowRunning` variable to true to show that the backend
    *  is loading the workflow by displaying the pause/resume button.
    */
-<<<<<<< HEAD
-  public onClickRun(): void {
-    // modifying the `running` variable will display the pause button
-    this.isWorkflowRunning = true;
-    this.isWorkflowPaused = false;
-    this.executeWorkflowService.executeWorkflow();
-=======
   public onButtonClick(): void {
     if (! environment.pauseResumeEnabled) {
       if (! this.isWorkflowRunning) {
@@ -122,20 +110,6 @@
         throw new Error('internal error: workflow cannot be both running and paused');
       }
     }
->>>>>>> 5d5153cd
   }
 
-  /**
-   * Pauses/resumes the current existing workflow on the JointJS paper.
-   */
-  public onClickPauseResumeToggle(): void {
-    if (!this.isWorkflowRunning) {
-      return;
-    }
-    if (this.isWorkflowPaused) {
-      this.executeWorkflowService.resumeWorkflow();
-    } else {
-      this.executeWorkflowService.pauseWorkflow();
-    }
-  }
 }