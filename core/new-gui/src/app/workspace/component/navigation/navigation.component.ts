--- conflicted
+++ resolved
@@ -5,19 +5,13 @@
 import { WorkflowActionService } from '../../service/workflow-graph/model/workflow-action.service';
 import { JointGraphWrapper } from '../../service/workflow-graph/model/joint-graph-wrapper';
 
-<<<<<<< HEAD
-
-import { ExecutionResult } from '../../types/execute-workflow.interface';
-import { WorkflowStatusService } from '../../service/workflow-status/workflow-status.service';
 import { WebsocketService} from '../../service/websocket/websocket.service';
 import {NgbModal, NgbActiveModal} from '@ng-bootstrap/ng-bootstrap';
 import { Observable } from 'rxjs';
 import { JointUIService } from '../../service/joint-ui/joint-ui.service';
-=======
 import { ExecutionResult } from './../../types/execute-workflow.interface';
 import { WorkflowStatusService } from '../../service/workflow-status/workflow-status.service';
 
->>>>>>> 7a15ea90
 /**
  * NavigationComponent is the top level navigation bar that shows
  *  the Texera title and workflow execution button
@@ -99,14 +93,8 @@
         this.isWorkflowRunning = true;
         const workflowId = this.executeWorkflowService.executeWorkflow();
         console.log('checking status of workfolw: ', workflowId);
-<<<<<<< HEAD
-        this.checkStatus(workflowId);
-        // receive the state of operators
-        console.log('start receiving state data');
+        this.workflowStatusService.checkStatus(workflowId);
         this.jointUIService.sendOperatorStateMessage();
-=======
-        this.workflowStatusService.checkStatus(workflowId);
->>>>>>> 7a15ea90
       } else if (this.isWorkflowRunning && this.isWorkflowPaused) {
         this.executeWorkflowService.resumeWorkflow();
       } else if (this.isWorkflowRunning && !this.isWorkflowPaused) {
