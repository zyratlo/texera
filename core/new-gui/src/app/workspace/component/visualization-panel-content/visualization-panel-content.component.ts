--- conflicted
+++ resolved
@@ -36,12 +36,12 @@
 
   ngAfterViewInit() {
     switch (this.data.chartType) {
-      // correspond to TexeraWordCloud.java
+      // correspond to WordCloudSink.java
       case ChartType.WORD_CLOUD: this.onClickGenerateWordCloud(); break;
       // correspond to TexeraBarChart.java
       case ChartType.BAR:
       case ChartType.STACKED_BAR:
-      // correspond to TexeraPieChart.java
+      // correspond to PieChartSink.java
       case ChartType.PIE:
       case ChartType.DONUT:
       // correspond to TexeraLineChart.java
@@ -52,28 +52,13 @@
 
   onClickGenerateWordCloud() {
     const dataToDisplay: object[] = [];
-<<<<<<< HEAD
-    // this.table.shift(); // In the old engine the first line is column names
-
-    const wordCloudTuples: Array<WordCloudTuple> = new Array;
-    this.table.forEach(element => {
-      const tupleContent = (element as Array<object>);
-      const wordCloudTuple: WordCloudTuple = {
-        word: tupleContent[0] as unknown as string,
-        count: tupleContent[1] as unknown as number,
-      };
-      wordCloudTuples.push(wordCloudTuple);
-    });
-
-    // const wordCloudTuples = this.table as ReadonlyArray<WordCloudTuple>; // Cannot successfuly cast for lack of schema
-=======
     const wordCloudTuples = this.table as ReadonlyArray<WordCloudTuple>;
 
 
->>>>>>> f6e61547
     for (const tuple of wordCloudTuples) {
       dataToDisplay.push([tuple.word, tuple.size]);
     }
+
     WordCloud(document.getElementById(VisualizationPanelContentComponent.WORD_CLOUD_ID) as HTMLElement,
            { list: dataToDisplay } );
   }
