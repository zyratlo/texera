import { Injectable } from '@angular/core';
import { HttpClient } from '@angular/common/http';
import { Observable } from 'rxjs/Observable';
import '../../../common/rxjs-operators';

import { AppSettings } from '../../../common/app-setting';
import { OperatorMetadata, OperatorSchema } from '../../types/operator-schema.interface';

export const OPERATOR_METADATA_ENDPOINT = 'resources/operator-metadata';

export const EMPTY_OPERATOR_METADATA: OperatorMetadata = {
  operators: [],
  groups: []
};

<<<<<<< HEAD
const addDictionaryAPIAddress = '/api/resources/dictionary/';
const getDictionaryAPIAddress = '/api/upload/dictionary/';

=======
// interface only containing public methods
export type IOperatorMetadataService = Pick<OperatorMetadataService, keyof OperatorMetadataService>;
>>>>>>> 1d5e9d38

/**
 * OperatorMetadataService talks to the backend to fetch the operator metadata,
 *  which contains a list of operator schemas.
 * Each operator schema contains all the information related to an operator,
 *  for example, operatorType, userFriendlyName, and the jsonSchema of its properties.
 *
 *
 * Components and Services should call getOperatorMetadata() and subscribe to the Observable in order to to get the metadata,
 *  an empty operator metadata will be broadcasted before the metadata is fetched,
 *  after the metadata is fetched from the backend, it will be broadcasted through the observable.
 *
 * The mock operator metadata is also available in mock-operator-metadata.ts for testing. It contains schema for 3 single operators.
 *
 * @author Zuozhi Wang
 *
 */
@Injectable()
export class OperatorMetadataService {

  // holds the current version of operator metadata
  private currentOperatorMetadata: OperatorMetadata | undefined;

  private operatorMetadataObservable = this.httpClient
    .get<OperatorMetadata>(`${AppSettings.getApiEndpoint()}/${OPERATOR_METADATA_ENDPOINT}`)
    .startWith(EMPTY_OPERATOR_METADATA)
    .shareReplay(1);

  constructor(private httpClient: HttpClient) {
    this.getOperatorMetadata().subscribe(
      data => this.currentOperatorMetadata = data
    );
  }

  /**
   * Gets an Observable for operator metadata.
   * This observable will emit OperatorMetadataValue after the data is fetched from the backend.
   *
   * Upon subscription of this observable, if the data hasn't arrived from the backend,
   *   you will receive an empty OperatorMetadata.
   *
   * // TODO: refactor this to 2 functions: getOperatorMetadataStream() and getOperatorMetadata()
   */
  public getOperatorMetadata(): Observable<OperatorMetadata> {
    return this.operatorMetadataObservable;
  }

  public getOperatorSchema(operatorType: string): OperatorSchema {
    if (! this.currentOperatorMetadata) {
      throw new Error('operator metadata is undefined');
    }
    const operatorSchema = this.currentOperatorMetadata.operators.find(schema => schema.operatorType === operatorType);
    if (! operatorSchema) {
      throw new Error(`can\'t find operator schema of type ${operatorType}`);
    }
    return operatorSchema;
  }

  /**
   * Returns if the operator type exists *in the current operator metadata*.
   * For example, if the first HTTP request to the backend hasn't returned yet,
   *  the current operator metadata is empty, and no operator type exists.
   *
   * @param operatorType
   */
  public operatorTypeExists(operatorType: string): boolean {
    if (! this.currentOperatorMetadata) {
      return false;
    }
    const operator = this.currentOperatorMetadata.operators.filter(op => op.operatorType === operatorType);
    if (operator.length === 0) {
      return false;
    }
    return true;
  }

}<|MERGE_RESOLUTION|>--- conflicted
+++ resolved
@@ -13,14 +13,11 @@
   groups: []
 };
 
-<<<<<<< HEAD
 const addDictionaryAPIAddress = '/api/resources/dictionary/';
 const getDictionaryAPIAddress = '/api/upload/dictionary/';
 
-=======
 // interface only containing public methods
 export type IOperatorMetadataService = Pick<OperatorMetadataService, keyof OperatorMetadataService>;
->>>>>>> 1d5e9d38
 
 /**
  * OperatorMetadataService talks to the backend to fetch the operator metadata,
