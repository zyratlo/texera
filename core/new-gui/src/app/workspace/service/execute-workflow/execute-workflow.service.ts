--- conflicted
+++ resolved
@@ -14,10 +14,7 @@
 } from '../../types/execute-workflow.interface';
 
 import { v4 as uuid } from 'uuid';
-<<<<<<< HEAD
-=======
 import { environment } from '../../../../environments/environment';
->>>>>>> 5d5153cd
 
 export const EXECUTE_WORKFLOW_ENDPOINT = 'queryplan/execute';
 
@@ -97,44 +94,18 @@
    *  pause current workflow in the backend
    */
   public pauseWorkflow(): void {
-<<<<<<< HEAD
-=======
     if (! environment.pauseResumeEnabled) {
       return;
     }
->>>>>>> 5d5153cd
     if (this.workflowExecutionID === undefined) {
       throw new Error('Workflow ID undefined when attempting to pause workflow');
     }
 
-<<<<<<< HEAD
-    console.log('Pause = ' + this.workflowExecutionID);
-
-=======
->>>>>>> 5d5153cd
     const requestURL = `${AppSettings.getApiEndpoint()}/${PAUSE_WORKFLOW_ENDPOINT}`;
     const body = {'workflowID' : this.workflowExecutionID};
     const params = new HttpParams().set('action', 'pause');
 
     // The endpoint will be 'api/pause?action=pause', and workflowExecutionID will be the body
-<<<<<<< HEAD
-
-    // TODO: Create a new resource handling this URL, currently there is none.
-    // TODO: After defining a new resource, uncomment this section
-
-    // this.http.post(
-    //   requestURL,
-    //   JSON.stringify(body),
-    //   { headers: {'Content-Type' : 'application/json'},
-    //     params: params})
-    //   .subscribe(
-    //     response => this.executionPauseResumeStream.next(0),
-    //     error => console.log(error)
-    // );
-
-    // TODO: Comment out this section when uncommenting http post request above
-    this.executionPauseResumeStream.next(0);
-=======
     this.http.post(
       requestURL,
       JSON.stringify(body),
@@ -145,7 +116,6 @@
         error => console.log(error)
     );
 
->>>>>>> 5d5153cd
   }
 
   /**
@@ -153,45 +123,18 @@
    *  resume current workflow in the backend
    */
   public resumeWorkflow(): void {
-<<<<<<< HEAD
-=======
     if (! environment.pauseResumeEnabled) {
       return;
     }
->>>>>>> 5d5153cd
     if (this.workflowExecutionID === undefined) {
       throw new Error('Workflow ID undefined when attempting to resume workflow');
     }
 
-<<<<<<< HEAD
-    console.log('Resume = ' + this.workflowExecutionID);
-
-=======
->>>>>>> 5d5153cd
     const requestURL = `${AppSettings.getApiEndpoint()}/${RESUME_WORKFLOW_ENDPOINT}`;
     const body = {'workflowID' : this.workflowExecutionID};
     const params = new HttpParams().set('action', 'resume');
 
     // The endpoint will be 'api/pause?action=resume', and workflowExecutionID will be the body
-<<<<<<< HEAD
-
-    // TODO: Create a new resource handling this URL, currently there is none.
-    // TODO: After defining a new resource, uncomment this section
-
-    // this.http.post(
-    //   requestURL,
-    //   JSON.stringify(body),
-    //   { headers: {'Content-Type' : 'application/json'},
-    //     params: params})
-    //   .subscribe(
-    //     response => this.executionPauseResumeStream.next(1),
-    //     error => console.log(error)
-    // );
-
-
-    // TODO: Comment out this section when uncommenting http post request above
-    this.executionPauseResumeStream.next(1);
-=======
     this.http.post(
       requestURL,
       JSON.stringify(body),
@@ -202,7 +145,6 @@
         error => console.log(error)
     );
 
->>>>>>> 5d5153cd
   }
 
   /**
