import { TestBed, inject } from '@angular/core/testing';
import { ValidationWorkflowService } from './validation-workflow.service';
import {
  mockScanPredicate, mockResultPredicate, mockScanResultLink, mockPoint
} from '../workflow-graph/model/mock-workflow-data';
import { WorkflowActionService } from '../workflow-graph/model/workflow-action.service';
import { UndoRedoService } from './../../service/undo-redo/undo-redo.service';
import { OperatorMetadataService } from '../operator-metadata/operator-metadata.service';
import { StubOperatorMetadataService } from '../operator-metadata/stub-operator-metadata.service';
import { JointUIService } from '.././joint-ui/joint-ui.service';
import { marbles } from 'rxjs-marbles';

describe('ValidationWorkflowService', () => {
  let validationWorkflowService: ValidationWorkflowService;
  let workflowActionservice: WorkflowActionService;
  beforeEach(() => {
    TestBed.configureTestingModule({
      providers: [
        WorkflowActionService,
        UndoRedoService,
        ValidationWorkflowService,
        JointUIService,
        { provide: OperatorMetadataService, useClass: StubOperatorMetadataService }]
    });

    validationWorkflowService = TestBed.get(ValidationWorkflowService);
    workflowActionservice = TestBed.get(WorkflowActionService);

  });

  it('should be created', inject([ValidationWorkflowService], (service: ValidationWorkflowService) => {
    expect(service).toBeTruthy();
  }));

  it('should receive true from validateOperator when operator box is connected and required properties are complete ',
  () => {
    workflowActionservice.addOperator(mockScanPredicate, mockPoint);
    workflowActionservice.addOperator(mockResultPredicate, mockPoint);
    workflowActionservice.addLink(mockScanResultLink);
    const newProperty = { 'tableName': 'test-table' };
    workflowActionservice.setOperatorProperty(mockScanPredicate.operatorID, newProperty);
    expect(validationWorkflowService.validateOperator(mockResultPredicate.operatorID).isValid).toBeTruthy();
    expect(validationWorkflowService.validateOperator(mockScanPredicate.operatorID).isValid).toBeTruthy();
  }
  );

  it('should subscribe the changes of validateOperatorStream when operator box is connected and required properties are complete ',
  marbles((m) => {
    const testEvents = m.hot('-a-b-c----d-', {
      'a': () => workflowActionservice.addOperator(mockScanPredicate, mockPoint),
      'b': () => workflowActionservice.addOperator(mockResultPredicate, mockPoint),
      'c': () => workflowActionservice.addLink(mockScanResultLink),
      'd': () => workflowActionservice.setOperatorProperty(mockScanPredicate.operatorID, { 'tableName': 'test-table' })
    });

    testEvents.subscribe(action => action());

    const expected = m.hot('-u-v-(yz)-m-', {
      'u': {operatorID: '1', isValid: false},
      'v': {operatorID: '3', isValid: false},
      'y': {operatorID: '1', isValid: false},
      'z': {operatorID: '3', isValid: true},
      'm': {operatorID: '1', isValid: true}
    });

    m.expect(validationWorkflowService.getOperatorValidationStream()
    .map(value => ({operatorID: value.operatorID, isValid: value.validation.isValid}))
    ).toBeObservable(expected);
  }
  ));

  it('should receive false from validateOperator when operator box is not connected or required properties are not complete ',
  () => {
    workflowActionservice.addOperator(mockScanPredicate, mockPoint);
    workflowActionservice.addOperator(mockResultPredicate, mockPoint);
    workflowActionservice.addLink(mockScanResultLink);
    expect(validationWorkflowService.validateOperator(mockResultPredicate.operatorID).isValid).toBeTruthy();
    expect(validationWorkflowService.validateOperator(mockScanPredicate.operatorID).isValid).toBeFalsy();
  });

  it('should subscribe the changes of validateOperatorStream when one operator box is deleted after valid status ',
  marbles((m) => {
    const testEvents = m.hot('-a-b-c----d-e-----', {
      'a': () => workflowActionservice.addOperator(mockScanPredicate, mockPoint),
      'b': () => workflowActionservice.addOperator(mockResultPredicate, mockPoint),
      'c': () => workflowActionservice.addLink(mockScanResultLink),
      'd': () => workflowActionservice.setOperatorProperty(mockScanPredicate.operatorID, { 'tableName': 'test-table' }),
      'e': () => workflowActionservice.deleteOperator(mockResultPredicate.operatorID)
    });

    testEvents.subscribe(action => action());

    const expected = m.hot('-t-u-(vw)-x-(yz)-)', {
<<<<<<< HEAD
      't': {operatorID: '1', status: false},
      'u': {operatorID: '3', status: false},
      'v': {operatorID: '1', status: false},
      'w': {operatorID: '3', status: true},
      'x': {operatorID: '1', status: true},
      'y': {operatorID: '1', status: false}, // If one of the oprator is deleted, the other one is invaild since it is isolated
      'z': {operatorID: '3', status: false},

=======
      't': {operatorID: '1', isValid: false},
      'u': {operatorID: '3', isValid: false},
      'v': {operatorID: '1', isValid: false},
      'w': {operatorID: '3', isValid: true},
      'x': {operatorID: '1', isValid: true},
      'y': {operatorID: '1', isValid: false}, // If one of the oprator is deleted, the other one is invaild since it is isolated
      'z': {operatorID: '3', isValid: false}
>>>>>>> 6e88cc48
    });

    m.expect(validationWorkflowService.getOperatorValidationStream()
    .map(value => ({operatorID: value.operatorID, isValid: value.validation.isValid})))
    .toBeObservable(expected);
  }
  ));

  it('should subscribe the changes of validateOperatorStream when operator link is deleted after valid status ',
  marbles((m) => {
    const testEvents = m.hot('-a-b-c----d-e----', {
      'a': () => workflowActionservice.addOperator(mockScanPredicate, mockPoint),
      'b': () => workflowActionservice.addOperator(mockResultPredicate, mockPoint),
      'c': () => workflowActionservice.addLink(mockScanResultLink),
      'd': () => workflowActionservice.setOperatorProperty(mockScanPredicate.operatorID, { 'tableName': 'test-table' }),
      'e': () => workflowActionservice.deleteLinkWithID('link-1')
    });

    testEvents.subscribe(action => action());

    const expected = m.hot('-t-u-(vw)-x-(yz)-', {
      't': {operatorID: '1', isValid: false},
      'u': {operatorID: '3', isValid: false},
      'v': {operatorID: '1', isValid: false},
      'w': {operatorID: '3', isValid: true},
      'x': {operatorID: '1', isValid: true},
      'y': {operatorID: '1', isValid: false}, // If the link is deleted, two operators are isolated and are invalid
      'z': {operatorID: '3', isValid: false}

    });

    m.expect(validationWorkflowService.getOperatorValidationStream()
    .map(value => ({operatorID: value.operatorID, isValid: value.validation.isValid}))
    ).toBeObservable(expected);
  }
  ));



});<|MERGE_RESOLUTION|>--- conflicted
+++ resolved
@@ -91,16 +91,6 @@
     testEvents.subscribe(action => action());
 
     const expected = m.hot('-t-u-(vw)-x-(yz)-)', {
-<<<<<<< HEAD
-      't': {operatorID: '1', status: false},
-      'u': {operatorID: '3', status: false},
-      'v': {operatorID: '1', status: false},
-      'w': {operatorID: '3', status: true},
-      'x': {operatorID: '1', status: true},
-      'y': {operatorID: '1', status: false}, // If one of the oprator is deleted, the other one is invaild since it is isolated
-      'z': {operatorID: '3', status: false},
-
-=======
       't': {operatorID: '1', isValid: false},
       'u': {operatorID: '3', isValid: false},
       'v': {operatorID: '1', isValid: false},
@@ -108,7 +98,6 @@
       'x': {operatorID: '1', isValid: true},
       'y': {operatorID: '1', isValid: false}, // If one of the oprator is deleted, the other one is invaild since it is isolated
       'z': {operatorID: '3', isValid: false}
->>>>>>> 6e88cc48
     });
 
     m.expect(validationWorkflowService.getOperatorValidationStream()
