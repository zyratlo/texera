import { Injectable } from '@angular/core';
import { OperatorMetadataService } from '../operator-metadata/operator-metadata.service';
import { OperatorSchema } from '../../types/operator-schema.interface';

import * as joint from 'jointjs';
<<<<<<< HEAD
import { Point, OperatorPredicate, OperatorLink, OperatorPort } from '../../types/common.interface';
=======
import { OperatorPort } from '../../types/workflow-common.interface';
>>>>>>> c6827220

/**
 * Defines the SVG path for the delete button
 */
export const deleteButtonPath =
  'M14.59 8L12 10.59 9.41 8 8 9.41 10.59 12 8 14.59 9.41 16 12 13.41' +
  ' 14.59 16 16 14.59 13.41 12 16 9.41 14.59 8zM12 2C6.47 2 2 6.47 2' +
  ' 12s4.47 10 10 10 10-4.47 10-10S17.53 2 12 2zm0 18c-4.41 0-8-3.59-8-8s3.59-8 8-8 8 3.59 8 8-3.59 8-8 8z';
/**
 * Defines the HTML SVG element for the delete button and customizes the look
 */
export const deleteButtonSVG =
  `<svg class="delete-button" height="24" width="24">
    <path d="M0 0h24v24H0z" fill="none" pointer-events="visible" />
    <path d="${deleteButtonPath}"/>
  </svg>`;

/**
 * Defines the handle (the square at the end) of the source operator for a link
 */
export const sourceOperatorHandle = 'M 0 0 L 0 8 L 8 8 L 8 0 z';

/**
 * Defines the handle (the arrow at the end) of the target operator for a link
 */
export const targetOperatorHandle = 'M 12 0 L 0 6 L 12 12 z';

/**
 * Extends a basic Joint operator element and adds our own HTML markup.
 * Our own HTML markup includes the SVG element for the delete button,
 *   which will show a red delete button on the top right corner
 */
class TexeraCustomJointElement extends joint.shapes.devs.Model {
  markup =
    `<g class="element-node">
      <rect class="body" stroke-width="2" stroke="blue" rx="5px" ry="5px"></rect>
      ${deleteButtonSVG}
      <text></text>
    </g>`;
}

/**
 * JointUIService controls the shape of an operator and a link
 *  when they is displayed by JointJS.
 *
 * This service alters the basic JointJS element by:
 *  - setting the ID of the JointJS element to be the same as Texera's OperatorID
 *  - changing the look of the operator box (size, colors, lines, etc..)
 *  - adding input and output ports to the box based on the operator metadata
 *  - changing the SVG element and CSS styles of operators, links, ports, etc..
 *  - adding a new delete button and the callback function of the delete button,
 *      (original JointJS element doesn't have a built-in delete button)
 *
 * @author Henry Chen
 * @author Zuozhi Wang
 */
@Injectable()
export class JointUIService {

  public static readonly DEFAULT_OPERATOR_WIDTH = 140;
  public static readonly DEFAULT_OPERATOR_HEIGHT = 40;

  private operators: ReadonlyArray<OperatorSchema> = [];


  constructor(
    private operatorMetadataService: OperatorMetadataService
  ) {
    // subscribe to operator metadata observable
    this.operatorMetadataService.getOperatorMetadata().subscribe(
      value => this.operators = value.operators
    );
  }

  /**
   * Gets the JointJS UI Element Object based on the operator predicate.
   * A JointJS Element could be added to the JointJS graph to let JointJS display the operator accordingly.
   *
   * The function checks if the operatorType exists in the metadata,
   *  if it doesn't, the program will throw an error.
   *
   * The function returns an element that has our custom style,
   *  which are specified in getCustomOperatorStyleAttrs() and getCustomPortStyleAttrs()
   *
   *
   * @param operatorType the type of the operator
   * @param operatorID the ID of the operator, the JointJS element ID would be the same as operatorID
   * @param xPosition the topleft x position of the operator element (relative to JointJS paper, not absolute position)
   * @param yPosition the topleft y position of the operator element (relative to JointJS paper, not absolute position)
   *
   * @returns JointJS Element
   */
  public getJointOperatorElement(
    operator: OperatorPredicate, point: Point
  ): joint.dia.Element {

    // check if the operatorType exists in the operator metadata
    const operatorSchema = this.operators.find(op => op.operatorType === operator.operatorType);
    if (operatorSchema === undefined) {
      throw new Error(`operator type ${operator.operatorType} doesn't exist`);
    }

    // construct a custom Texera JointJS operator element
    //   and customize the styles of the operator box and ports
    const operatorElement = new TexeraCustomJointElement({
      position: point,
      size: { width: JointUIService.DEFAULT_OPERATOR_WIDTH, height: JointUIService.DEFAULT_OPERATOR_HEIGHT },
      attrs: JointUIService.getCustomOperatorStyleAttrs(operatorSchema.additionalMetadata.userFriendlyName),
      ports: {
        groups: {
          'in': { attrs: JointUIService.getCustomPortStyleAttrs() },
          'out': { attrs: JointUIService.getCustomPortStyleAttrs() }
        }
      }
    });

    // set operator element ID to be operator ID
    operatorElement.set('id', operator.operatorID);

    // set the input ports and output ports based on operator predicate
    operator.inputPorts.forEach(
      port => operatorElement.addInPort(port)
    );
    operator.outputPorts.forEach(
      port => operatorElement.addOutPort(port)
    );

    return operatorElement;
  }

  /**
   * This function converts a Texera source and target OperatorPort to
   *   a JointJS link cell <joint.dia.Link> that could be added to the JointJS.
   *
   * @param source the OperatorPort of the source of a link
   * @param target the OperatorPort of the target of a link
   * @returns JointJS Link Cell
   */
  public static getJointLinkCell(
    link: OperatorLink
  ): joint.dia.Link {
    const jointLinkCell = JointUIService.getDefaultLinkCell();
    jointLinkCell.set('source', { id: link.source.operatorID, port: link.source.portID });
    jointLinkCell.set('target', { id: link.target.operatorID, port: link.target.portID });
    jointLinkCell.set('id', link.linkID);
    return jointLinkCell;
  }

  /**
   * This function will creates a custom JointJS link cell using
   *  custom attributes / styles to display the operator.
   *
   * This function defines the svg properties for each part of link, such as the
   *   shape of the arrow or the link. Other styles are defined in the
   *   "app/workspace/component/workflow-editor/workflow-editor.component.scss".
   *
   * The reason for separating styles in svg and css is that while we can
   *   change the shape of the operators in svg, according to JointJS official
   *   website, https://resources.jointjs.com/tutorial/element-styling ,
   *   CSS properties have higher precedence over SVG attributes.
   *
   * As a result, a separate css/scss file is required to override the default
   * style of the operatorLink.
   *
   * @returns JointJS Link
   */
  public static getDefaultLinkCell(): joint.dia.Link {
    const link = new joint.dia.Link({
      attrs: {
        '.connection-wrap': {
          'stroke-width': 0
        },
        '.marker-source': {
          d: sourceOperatorHandle,
          stroke: 'none',
          fill: '#919191'
        },
        '.marker-arrowhead-group-source .marker-arrowhead': {
          d: sourceOperatorHandle,
        },
        '.marker-target': {
          d: targetOperatorHandle,
          stroke: 'none',
          fill: '#919191'
        },
        '.marker-arrowhead-group-target .marker-arrowhead': {
          d: targetOperatorHandle,
        },
        '.tool-remove': {
          fill: '#D8656A',
          width: 24
        },
        '.tool-remove path': {
          d: deleteButtonPath,
        },
        '.tool-remove circle': {
        }
      }
    });
    return link;
  }

  /**
   * This function changes the default svg of the operator ports.
   * It hides the port label that will display 'out/in' beside the operators.
   *
   * @returns the custom attributes of the ports
   */
  public static getCustomPortStyleAttrs(): joint.attributes.SVGAttributes {
    const portStyleAttrs = {
      '.port-body': {
        fill: '#A0A0A0',
        r: 5,
        stroke: 'none'
      },
      '.port-label': {
        display: 'none'
      }
    };
    return portStyleAttrs;
  }

  /**
   * This function creates a custom svg style for the operator.
   * This function also make sthe delete button defined above to emit the delete event that will
   *   be captured by JointJS paper using event name *element:delete*
   *
   * @param operatorDisplayName the name of the operator that will display on the UI
   * @returns the custom attributes of the operator
   */
  public static getCustomOperatorStyleAttrs(operatorDisplayName: string): joint.shapes.devs.ModelSelectors {
    const operatorStyleAttrs = {
      'rect': { fill: '#FFFFFF', 'follow-scale': true, stroke: '#CFCFCF', 'stroke-width': '2' },
      'text': {
        text: operatorDisplayName, fill: 'black', 'font-size': '12px',
        'ref-x': 0.5, 'ref-y': 0.5, ref: 'rect', 'y-alignment': 'middle', 'x-alignment': 'middle'
      },
      '.delete-button': {
        x: 135, y: -20, cursor: 'pointer',
        fill: '#D8656A', event: 'element:delete'
      },
    };
    return operatorStyleAttrs;
  }

}<|MERGE_RESOLUTION|>--- conflicted
+++ resolved
@@ -3,11 +3,7 @@
 import { OperatorSchema } from '../../types/operator-schema.interface';
 
 import * as joint from 'jointjs';
-<<<<<<< HEAD
-import { Point, OperatorPredicate, OperatorLink, OperatorPort } from '../../types/common.interface';
-=======
-import { OperatorPort } from '../../types/workflow-common.interface';
->>>>>>> c6827220
+import { Point, OperatorPredicate, OperatorLink, OperatorPort } from '../../types/workflow-common.interface';
 
 /**
  * Defines the SVG path for the delete button
