--- conflicted
+++ resolved
@@ -8,11 +8,7 @@
 import com.fasterxml.jackson.annotation.JsonProperty;
 import com.google.common.collect.ImmutableMap;
 
-<<<<<<< HEAD
-=======
-import edu.uci.ics.texera.api.dataflow.IOperator;
 import edu.uci.ics.texera.api.exception.TexeraException;
->>>>>>> ea5d0a20
 import edu.uci.ics.texera.dataflow.common.PredicateBase;
 import edu.uci.ics.texera.dataflow.common.PropertyNameConstants;
 
@@ -28,18 +24,13 @@
             NlpEntityType nlpEntityType, 
             @JsonProperty(value = PropertyNameConstants.ATTRIBUTE_NAMES, required = true)
             List<String> attributeNames,
-<<<<<<< HEAD
             @JsonProperty(value = PropertyNameConstants.RESULT_ATTRIBUTE_NAME, required = true)
             String resultAttribute) {
-=======
-            @JsonProperty(value = PropertyNameConstants.SPAN_LIST_NAME, required = true)
-            String spanListName) {
         
         if (attributeNames.isEmpty()) {
             throw new TexeraException("attributes should not be empty");
         }
         
->>>>>>> ea5d0a20
         this.nlpEntityType = nlpEntityType;
         this.attributeNames = attributeNames;
         if (resultAttribute == null || resultAttribute.trim().isEmpty()) {
