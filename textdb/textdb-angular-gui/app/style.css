--- conflicted
+++ resolved
@@ -348,8 +348,7 @@
 	border-top: 1px solid black;
 	padding-left: 6px;
 	padding-right: 6px;
-<<<<<<< HEAD
-	font-size: 18px;
+	font-size: 14px;
 }
 
 
@@ -460,7 +459,4 @@
 		margin-right: 0;
 		margin-bottom: 0;
 	}
-=======
-	font-size: 14px;
->>>>>>> a8621b95
 }