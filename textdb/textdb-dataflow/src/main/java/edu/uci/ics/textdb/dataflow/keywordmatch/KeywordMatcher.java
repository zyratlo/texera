--- conflicted
+++ resolved
@@ -124,14 +124,9 @@
 
     }
     
-    
-<<<<<<< HEAD
-    private ITuple processConjunction(ITuple currentTuple) throws DataFlowException {    	
-        List<Span> payload = (List<Span>) currentTuple.getField(SchemaConstants.PAYLOAD).getValue(); 
-=======
+
     private ITuple computeConjunctionMatchResult(ITuple sourceTuple) throws DataFlowException {    	
-        List<Span> payload = (List<Span>) sourceTuple.getField(SchemaConstants.SPAN_LIST).getValue(); 
->>>>>>> 50550105
+        List<Span> payload = (List<Span>) sourceTuple.getField(SchemaConstants.PAYLOAD).getValue(); 
         List<Span> relevantSpans = filterRelevantSpans(payload);
         List<Span> matchResults = new ArrayList<>();
     	
@@ -170,27 +165,15 @@
     		return null;
     	}
     	
-<<<<<<< HEAD
-        List<Span> spanList = (List<Span>) currentTuple.getField(SchemaConstants.SPAN_LIST).getValue();
-=======
-        // temporarily delete all spans in payload to pass all test cases
-        payload.clear();  // TODO: delete this line after DataReader's changes
-    	
         List<Span> spanList = (List<Span>) sourceTuple.getField(SchemaConstants.SPAN_LIST).getValue();
->>>>>>> 50550105
         spanList.addAll(matchResults);
         
     	return sourceTuple;
     }
     
     
-<<<<<<< HEAD
-    private ITuple processPhrase(ITuple currentTuple) throws DataFlowException {
-        List<Span> payload = (List<Span>) currentTuple.getField(SchemaConstants.PAYLOAD).getValue(); 
-=======
     private ITuple computePhraseMatchResult(ITuple sourceTuple) throws DataFlowException {
-        List<Span> payload = (List<Span>) sourceTuple.getField(SchemaConstants.SPAN_LIST).getValue(); 
->>>>>>> 50550105
+        List<Span> payload = (List<Span>) sourceTuple.getField(SchemaConstants.PAYLOAD).getValue(); 
         List<Span> relevantSpans = filterRelevantSpans(payload);
         List<Span> matchResults = new ArrayList<>();
 
@@ -274,16 +257,9 @@
     	if (matchResults.isEmpty()) {
     		return null;
     	}
-<<<<<<< HEAD
-
-        List<Span> spanList = (List<Span>) currentTuple.getField(SchemaConstants.SPAN_LIST).getValue();
-=======
-    	
-        // temporarily delete all spans in payload to pass all test cases
-        payload.clear();  // TODO: delete this line after DataReader's changes
-    	
+
         List<Span> spanList = (List<Span>) sourceTuple.getField(SchemaConstants.SPAN_LIST).getValue();
->>>>>>> 50550105
+
         spanList.addAll(matchResults);
     	
     	return sourceTuple;
@@ -327,17 +303,8 @@
     	if (matchResults.isEmpty()) {
     		return null;
     	}
-<<<<<<< HEAD
 	
-        List<Span> spanList = (List<Span>) currentTuple.getField(SchemaConstants.SPAN_LIST).getValue();
-=======
-    	
-        List<Span> payload = (List<Span>) sourceTuple.getField(SchemaConstants.SPAN_LIST).getValue();
-        // temporarily delete all spans in payload to pass all test cases
-    	payload.clear();  // TODO: delete this line after DataReader's changes
-    	
         List<Span> spanList = (List<Span>) sourceTuple.getField(SchemaConstants.SPAN_LIST).getValue();
->>>>>>> 50550105
         spanList.addAll(matchResults);
     	
     	return sourceTuple;
