package edu.uci.ics.textdb.dataflow.regexmatch;

import java.util.ArrayList;
import java.util.List;

import org.apache.lucene.analysis.Analyzer;
import org.apache.lucene.queryparser.classic.MultiFieldQueryParser;
import org.apache.lucene.queryparser.classic.ParseException;
import org.apache.lucene.queryparser.classic.QueryParser;
import org.apache.lucene.search.Query;

import edu.uci.ics.textdb.api.common.IField;
import edu.uci.ics.textdb.api.common.IPredicate;
import edu.uci.ics.textdb.api.common.ITuple;
import edu.uci.ics.textdb.api.common.Schema;
import edu.uci.ics.textdb.api.dataflow.IOperator;
import edu.uci.ics.textdb.api.dataflow.ISourceOperator;
import edu.uci.ics.textdb.common.constants.DataConstants;
import edu.uci.ics.textdb.common.exception.DataFlowException;
import edu.uci.ics.textdb.common.exception.ErrorMessages;
import edu.uci.ics.textdb.common.field.DataTuple;
import edu.uci.ics.textdb.common.field.ListField;
import edu.uci.ics.textdb.common.field.Span;
import edu.uci.ics.textdb.common.utils.Utils;
import edu.uci.ics.textdb.dataflow.common.RegexPredicate;
import edu.uci.ics.textdb.dataflow.source.IndexBasedSourceOperator;
import edu.uci.ics.textdb.storage.DataReaderPredicate;

/**
 * Created by chenli on 3/25/16.
 * @author laishuying
 */
public class RegexMatcher implements IOperator {
    private RegexPredicate regexPredicate;
    
    private String regex;
    private List<String> fieldNameList;
    
    private Schema sourceTupleSchema;
    private Schema spanSchema;
    
	private IOperator inputOperator;
    
	private int limit;
	private int cursor;
	private int offset;
        
    // two available regex engines, RegexMatcher will try RE2J first 
	private enum RegexEngine {
		JavaRegex,
		RE2J
	}
	private RegexEngine regexEngine;
	private com.google.re2j.Pattern re2jPattern;
	private java.util.regex.Pattern javaPattern;
	
	
<<<<<<< HEAD
    public RegexMatcher(IPredicate predicate) throws DataFlowException{
    	this (predicate, true);
    	this.cursor = -1;
    	this.offset = 0;
    	this.limit = Integer.MAX_VALUE;
    }

    public RegexMatcher(IPredicate predicate, boolean useTranslator) throws DataFlowException{
    	this.cursor = -1;
    	this.offset = 0;
    	this.limit = Integer.MAX_VALUE;
=======
    public RegexMatcher(IPredicate predicate) throws DataFlowException {
>>>>>>> f2db41fd
    	this.regexPredicate = (RegexPredicate) predicate;
    	this.regex = regexPredicate.getRegex();
    	this.fieldNameList = regexPredicate.getFieldNameList();
    			
		// try Java Regex first
		try {
			this.javaPattern = java.util.regex.Pattern.compile(regex);
			this.regexEngine = RegexEngine.JavaRegex;
		// if Java Regex fails, try RE2J
		} catch (java.util.regex.PatternSyntaxException javaException) {
	    	try {
	    		this.re2jPattern = com.google.re2j.Pattern.compile(regexPredicate.getRegex());
				this.regexEngine = RegexEngine.RE2J;
			// if RE2J also fails, throw exception
	    	} catch (com.google.re2j.PatternSyntaxException re2jException) {
				throw new DataFlowException(javaException.getMessage(), javaException);
	    	}
		}		
    }
	
	
    @Override
    public ITuple getNextTuple() throws DataFlowException {
		try {
<<<<<<< HEAD
			if (cursor >= offset + limit - 1 || limit == 0){
				return null;
			}
			ITuple result = null;
			while (true){
	            ITuple sourceTuple = sourceOperator.getNextTuple();
	            if(sourceTuple == null){
	                return null;
	            }  
	            
	            result = computeMatches(sourceTuple);
	            
	            if (result != null) {
		            cursor++;
	            }
	            if (cursor >= offset){
	            	break;
	            }
			}
			return result;
=======
            ITuple sourceTuple = inputOperator.getNextTuple();
            if(sourceTuple == null){
                return null;
            }  
            
            this.spanList = computeMatches(sourceTuple);
            
            if (spanList != null && spanList.size() != 0) { // a list of matches found
            	List<IField> fields = sourceTuple.getFields();
            	return constructSpanTuple(fields, this.spanList);
            } else { // no match found
            	return getNextTuple();
            }
>>>>>>> f2db41fd
        } catch (Exception e) {
            e.printStackTrace();
            throw new DataFlowException(e.getMessage(), e);
        }        
    }
    
    public void setLimit(int limit){
    	this.limit = limit;
    }
    
    public int getLimit(){
    	return this.limit;
    }
    
    public void setOffset(int offset){
    	this.offset = offset;
    }
    
    public int getOffset(){
    	return this.offset;
    }
    
    private ITuple constructSpanTuple(List<IField> fields, List<Span> spans) {
    	List<IField> fieldListDuplicate = new ArrayList<>(fields);
    	IField spanListField = new ListField<Span>(spans);
    	fieldListDuplicate.add(spanListField);
    	IField[]  fieldsDuplicate = fieldListDuplicate.toArray(new IField[fieldListDuplicate.size()]);
    	return new DataTuple(spanSchema, fieldsDuplicate);
    }
	
    
	/**
	 * This function returns a list of spans in the given tuple that match the
	 * regex For example, given tuple ("george watson", "graduate student", 23,
	 * "(949)888-8888") and regex "g[^\s]*", this function will return
	 * [Span(name, 0, 6, "g[^\s]*", "george
	 * watson"), Span(position, 0, 8, "g[^\s]*", "graduate student")]
	 * 
	 * @param tuple
	 *            document in which search is performed
	 * @return a list of spans describing the occurrence of a matching sequence
	 *         in the document
	 */
	public ITuple computeMatches(ITuple tuple) {
		List<Span> spanList = new ArrayList<>();
		if (tuple == null) {
			return null;
		}
		for (String fieldName : fieldNameList) {
			IField field = tuple.getField(fieldName);
			String fieldValue = field.getValue().toString();
			if (fieldValue == null) {
				return null;
			} else {
				switch (regexEngine) {
				case JavaRegex:
					spanList = javaRegexMatch(fieldValue, fieldName, spanList);
					break;
				case RE2J:
					spanList = re2jRegexMatch(fieldValue, fieldName, spanList);
					break;
				}
			}
		}
		if (spanList.isEmpty()) {
			return null;
		}
		return constructSpanTuple(tuple.getFields(),spanList);
	}
	
	
	private List<Span> javaRegexMatch(String fieldValue, String fieldName, List<Span> spanList) {
		java.util.regex.Matcher javaMatcher = this.javaPattern.matcher(fieldValue);
		while (javaMatcher.find()) {
			int start = javaMatcher.start();
			int end = javaMatcher.end();
			spanList.add(new Span(fieldName, start, end, 
					this.regexPredicate.getRegex(), fieldValue.substring(start, end)));
		}
		return spanList;
	}
	
	private List<Span> re2jRegexMatch(String fieldValue, String fieldName, List<Span> spanList) {
		com.google.re2j.Matcher re2jMatcher = this.re2jPattern.matcher(fieldValue);
		while (re2jMatcher.find()) {
			int start = re2jMatcher.start();
			int end = re2jMatcher.end();
			spanList.add(new Span(fieldName, start, end, 
					this.regexPredicate.getRegex(), fieldValue.substring(start, end)));
		}
		return spanList;
	}
	
	/**
	 * Use Java's built-in Regex Engine. <br>
	 * RegexMatcher is set to use Java Regex Engine by default. <br>
	 * @throws java.util.regex.PatternSyntaxException
	 */
	public void setRegexEngineToJava() throws java.util.regex.PatternSyntaxException {
		if (this.regexEngine == RegexEngine.JavaRegex) {
			return;
		} else {
			this.javaPattern = java.util.regex.Pattern.compile(this.regex);
			this.regexEngine = RegexEngine.JavaRegex;
		}
	}

	/**
	 * Use RE2J Regex Engine. <br>
	 * RegexMatcher is set to use Java Regex Engine by default. 
	 * Because Java Regex is usually faster than RE2J <br>
	 * @throws java.util.regex.PatternSyntaxException
	 */
	public void setRegexEngineToRE2J() throws java.util.regex.PatternSyntaxException {
		if (this.regexEngine == RegexEngine.RE2J) {
			return;
		} else {
			try {
				this.re2jPattern = com.google.re2j.Pattern.compile(this.regex);
				this.regexEngine = RegexEngine.RE2J;
			} catch (com.google.re2j.PatternSyntaxException e) {
				throw new java.util.regex.PatternSyntaxException(e.getDescription(), e.getPattern(), e.getIndex());
			}
		}
	}
	
	public String getRegexEngineString() {
		return this.regexEngine.toString();
	}
    
    
    @Override
    public void open() throws DataFlowException {
        if (this.inputOperator == null) {
            throw new DataFlowException(ErrorMessages.INPUT_OPERATOR_NOT_SPECIFIED);
        }
        
        try {
            inputOperator.open();
        } catch (Exception e) {
            e.printStackTrace();
            throw new DataFlowException(e.getMessage(), e);
        }
    }

    @Override
    public void close() throws DataFlowException {
        try {
            if (inputOperator != null) {
                inputOperator.close();   
            }
        } catch (Exception e) {
            e.printStackTrace();
            throw new DataFlowException(e.getMessage(), e);
        }
    }
    

    public Schema getSpanSchema() {
    	return spanSchema;
    }
    
    public String getRegex() {
    	return this.regex;
    }
    
    public IOperator getInputOperator() {
		return inputOperator;
	}

	public void setInputOperator(ISourceOperator inputOperator) {
		this.inputOperator = inputOperator;
	}
}<|MERGE_RESOLUTION|>--- conflicted
+++ resolved
@@ -55,7 +55,6 @@
 	private java.util.regex.Pattern javaPattern;
 	
 	
-<<<<<<< HEAD
     public RegexMatcher(IPredicate predicate) throws DataFlowException{
     	this (predicate, true);
     	this.cursor = -1;
@@ -67,9 +66,6 @@
     	this.cursor = -1;
     	this.offset = 0;
     	this.limit = Integer.MAX_VALUE;
-=======
-    public RegexMatcher(IPredicate predicate) throws DataFlowException {
->>>>>>> f2db41fd
     	this.regexPredicate = (RegexPredicate) predicate;
     	this.regex = regexPredicate.getRegex();
     	this.fieldNameList = regexPredicate.getFieldNameList();
@@ -94,13 +90,12 @@
     @Override
     public ITuple getNextTuple() throws DataFlowException {
 		try {
-<<<<<<< HEAD
 			if (cursor >= offset + limit - 1 || limit == 0){
 				return null;
 			}
 			ITuple result = null;
 			while (true){
-	            ITuple sourceTuple = sourceOperator.getNextTuple();
+	            ITuple sourceTuple = inputOperator.getNextTuple();
 	            if(sourceTuple == null){
 	                return null;
 	            }  
@@ -115,21 +110,6 @@
 	            }
 			}
 			return result;
-=======
-            ITuple sourceTuple = inputOperator.getNextTuple();
-            if(sourceTuple == null){
-                return null;
-            }  
-            
-            this.spanList = computeMatches(sourceTuple);
-            
-            if (spanList != null && spanList.size() != 0) { // a list of matches found
-            	List<IField> fields = sourceTuple.getFields();
-            	return constructSpanTuple(fields, this.spanList);
-            } else { // no match found
-            	return getNextTuple();
-            }
->>>>>>> f2db41fd
         } catch (Exception e) {
             e.printStackTrace();
             throw new DataFlowException(e.getMessage(), e);
