--- conflicted
+++ resolved
@@ -1,18 +1,14 @@
-package edu.uci.ics.textdb.api.common;
-
-public enum FieldType {
-	// A field that is indexed but not tokenized: the entire String
-	// value is indexed as a single token
-	STRING, 
-	INTEGER, 
-	DOUBLE, 
-	DATE,
-	// A field that is indexed and tokenized,without term vectors
-	TEXT,
-<<<<<<< HEAD
-
-	//A field that is the list of values
-=======
->>>>>>> dcdfef47
-	LIST;
-}
+package edu.uci.ics.textdb.api.common;
+
+public enum FieldType {
+	// A field that is indexed but not tokenized: the entire String
+	// value is indexed as a single token
+	STRING,
+	INTEGER,
+	DOUBLE,
+	DATE,
+	// A field that is indexed and tokenized,without term vectors
+	TEXT,
+	//A field that is the list of values
+	LIST;
+}